--- conflicted
+++ resolved
@@ -117,24 +117,4 @@
 
 
 if __name__ == "__main__":
-    from directional_clustering import JSON
-    name_in = "perimeter_supported_slab.json"
-
-    JSON_IN = os.path.abspath(os.path.join(JSON, name_in))
-    mesh = MeshPlus.from_json(JSON_IN)
-
-    attr = mesh.vector_fields()
-<<<<<<< HEAD
-    print(attr)
-=======
-    print(attr)
-
-
-    vf = mesh.faces_attribute(name="m_1")
-    mesh.faces_attribute(name="m_1_copy", value=[1,2,3])
-    vf_copy = mesh.faces_attribute(name="m_1_copy")
-    print(vf_copy)
-    
-
-    
->>>>>>> 3ccb56fd
+    pass