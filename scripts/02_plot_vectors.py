# os
import os

# good ol' numpy and matplotlib
import numpy as np
import matplotlib.pyplot as plt

# this are ready-made functions from COMPAS (https://compas.dev)
from compas.datastructures import Mesh

from compas.geometry import scale_vector
from compas.geometry import dot_vectors
from compas.geometry import subtract_vectors
from compas.geometry import length_vector_sqrd
from compas.geometry import normalize_vector
from compas.geometry import length_vector

# this are custom-written functions part of this library
# which you can find in the src/directional_clustering folder
from directional_clustering import JSON
from directional_clustering.transformations import smoothen_vector_field
#from directional_clustering.geometry import laplacian_smoothed
#from directional_clustering.geometry import cosine_similarity
#from directional_clustering.clusters import init_kmeans_farthest
#from directional_clustering.clusters import kmeans
from directional_clustering.plotters import ClusterPlotter
from directional_clustering.plotters import rgb_colors
from directional_clustering.plotters import plot_kmeans_vectors

# =============================================================================
# Available Vector Fields
# =============================================================================

# Just for reference, this is a list with all available vector fields
# which have been stored in a JSON file.
#
# The JSON file will be loaded to create a COMPAS mesh.
#
# A vector field here is just a cloud of vectors, where there always is a
# single vector associated with the centroid of every face of the mesh.
# E.g., if a mesh has N faces, there will be a vector field with N vectors.
#
# First and second principal vectors are always orthogonal to each other.

vectorfield_tags= [
    "n_1",  # axial forces in first principal direction
    "n_2",  # axial forces in second principal direction
    "m_1",  # bending moments in first principal direction
    "m_2",  # bending moments in second principal direction
    "ps_1_top",  # first principal direction stress direction at topmost fiber
    "ps_1_bot",  # first principal direction stress direction at bottommost fiber
    "ps_1_mid",  # first principal direction stress direction at middle fiber
    "ps_2_top",  # second principal direction stress direction at topmost fiber
    "ps_2_bot",  # second principal direction stress direction at bottommost fiber
    "ps_2_mid",  # second principal direction stress direction at middle fiber
    "custom_1",  # an arbitrary vector field pointing in the global X direction
    "custom_2"   # an arbitrary vector field pointing in the global X direction
    ]

# ==============================================================================
# Set pipeline parameters
# ==============================================================================

# Relative path to the JSON file stores the vector fields and the mesh info
# The JSON files are stored in the data/json_files folder
# I am working on MacOS, so the format might be slightly different on Windows
name_in = "perimeter_supported_slab.json"
JSON_IN = os.path.abspath(os.path.join(JSON, name_in))

# vector field
vectorfield_tag = "m_1"  # the vector field to base the clustering on

# reference vector for alignment
align_vectors = True
alignment_ref = [1.0, 0.0, 0.0]  # global x
# alignment_ref = [0.0, 1.0, 0.0]  # global y

# smoothing
smooth_iters = 0  # how many iterations to run the smoothing for
damping = 0.5  # damping coefficient, a value from 0 to 1

# kmeans clustering
n_clusters = 3  # number of clusters to produce
mode = "cosine"  # "cosine" or "euclidean"
eps = 1e-6  # loss function threshold for early stopping
epochs_seeds = 100  # number of epochs to run the farthest seeding for
epochs_kmeans = 100  # number of epochs to run kmeans clustering for

# reference vector for alignment
cosim_ref = [0.0, 1.0, 0.0]  # global y


# plot vectors in 2d
plot_vectors_2d = True
normalize = False
rescale = False
vec_scale = 1.0  # for rescaling, max length

# plot cosine similarity as height field
plot_cosine_similarity_3d = True

# plot clustered vectors in 2d
plot_clustered_vectors = True

# ==============================================================================
# Import a COMPAS mesh
# ==============================================================================

mesh = Mesh.from_json(JSON_IN)

# ==============================================================================
# Extract vector field from COMPAS mesh for clustering
# ==============================================================================

# first, create a dict mapping from face keys to indices to remember what
# vector belonged to what face. This will be handy when we plot the clustering
# results
fkey_idx = {fkey: index for index, fkey in enumerate(mesh.faces())}

# store vector field in a dictionary where keys are the mesh face keys
# and the values are the vectors located at every face

#vectors = {}
#for fkey in mesh.faces():
    # this is a mesh method that will query info stored the faces of the mesh
<<<<<<< HEAD
#    vectors[fkey] = mesh.face_attribute(fkey, vectorfield_tag) 
vectors = VectorField.from_mesh_faces(mesh, vectorfield_tag)
=======
    vectors[fkey] = mesh.face_attribute(fkey, vectorfield_tag)
>>>>>>> 9d6d32e4

# ==============================================================================
# Align vector field to a reference vector
# ==============================================================================

# the output of the FEA creates vector fields that are oddly oriented.
# Eventually, what we want is to create "lines" from this vector
# field that can be materialized into reinforcement bars, beams, or pipes which
# do not really care about where the vectors are pointing to.
# concretely, a vector can be pointing to [1, 1] or to [-1, 1] but for archi-
# tectural and structural reasons this would be the same, because both versions
# are colinear.
#
# in short, mitigating directional duplicity is something we are kind of
# sorting out with a heuristic. this will eventually improve the quality of the
# clustering
#
# how to pick the reference vector is arbitrary ("user-defined") and something
# where there's more work to be done on. in the meantime, i've used the global
# x and global y vectors as references, which have worked ok for my purposes.

if align_vectors:
    for fkey, vector in vectors.items():
        # if vectors don't point in the same direction
        if dot_vectors(alignment_ref, vector) < 0.0:
            vectors[fkey] = scale_vector(vector, -1)  # reverse it

# ==============================================================================
# Apply smoothing to the vector field
# ==============================================================================

# moreover, depending on the quality of the initial mesh, the FEA-produced
# vector field will be very noisy, especially around "singularities".
# this means there can be drastic orientation jumps/flips between two vectors
# which will affect the quality of the clustering.
# to mitigate this, we apply laplacian smoothing which helps to soften and
# preserve continuity between adjacent vectors
# what this basically does is going through every face in the mesh,
# querying what are their neighbor faces, and then averaging the vectors stored
# on each of them to finally average them all together. the "intensity" of this
# operation is controlled with the number of smoothing iterations and the
# damping coefficient.
# too much smoothing however, will actually distort the initial field to the
# point that is not longer "representing" the original vector field
# so smoothing is something to use with care

if smooth_iters:
    #vectors = laplacian_smoothed(mesh, vectors, smooth_iters, damping)
    smoothen_vector_field(vectors, mesh.face_adjacency(), smooth_iters, damping)

# ==============================================================================
# Do K-means Clustering ================================================================================

# functions related to kmeans are in src/directional_clustering/clusters/

# now we need to put the vector field into numpy arrays to carry out clustering
# current limitation: at the moment this only works in planar 2d meshes!
# other clustering methods, like variational clustering, can help working
# directly on 3d by leveraging the mesh datastructure
# other ideas relate to actually "reparametrizing" (squishing) a 3d mesh into a
# 2d mesh, carrying out clustering directly in 2d, and then reconstructing
# the results back into the 3d mesh ("reparametrizing it back")

# convert vectors dictionary into a numpy array
vectors_array = np.zeros((mesh.number_of_faces(), 3))
for fkey, vec in vectors.items():
    vectors_array[fkey, :] = vec

print("Clustering started...")

# One of the key differences of this work is that use cosine distance as
# basis metric for clustering. this is in constrast to numpy/scipy
# whose implementations, as far as I remember support other types of distances
# like euclidean or manhattan in their Kmeans implementations. this would not
# work for the vector fields used here, but maybe this has changed now.
# in any case, this "limitation" led me to write our own version of kmeans
# which can do clustering based either on cosine or euclidean similarity

# kmeans is sensitive to initialization
# there are a bunch of approaches that go around it, like kmeans++
# i use here another heuristic which iteratively to find the initial seeds
# using a furthest point strategy, which basically picks as a new seed the
# vector which is the "most distant" at a given iteration using kmeans itself
#
# These seeds will be used later on as input to start the final kmeans run.

ClusteringFactory.create("cosine kmeans")
seeds = init_kmeans_farthest(vectors_array, n_clusters, mode, epochs_seeds, eps)

# do kmeans clustering
# what this method returns are three numpy arrays
# labels contains the cluster index assigned to every vector in the vector field
# centers contains the centroid of every cluster (the average of all vectors in
# a cluster), and losses stores the losses generated per epoch.
# the loss is simply the mean squared error of the cosine distance between
# every vector and the centroid of the cluster it is assigned to
# the goal of kmeans is to minimize this loss function

labels, centers, losses = kmeans(vectors_array, seeds, mode, epochs_kmeans, eps, early_stopping=True, verbose=True)

print("loss kmeans", losses[-1])
print("Clustering ended!")

# make an array with the assigned labels of all vectors
clusters = centers[labels]

# ==============================================================================
# Plot vectors 2d
# ==============================================================================

if plot_vectors_2d:
    lengths = [length_vector(vec) for k, vec in vectors.items()]
    max_length = max(lengths)
    min_length = min(lengths)

    x = np.zeros(mesh.number_of_faces())
    y = np.zeros(mesh.number_of_faces())

    for fkey, vector in vectors.items():

        if normalize:
            vector = normalize_vector(vector)

        if rescale:
            length = length_vector(vector)
            centered_val = (length - min_length)  # in case min is not 0
            ratio = centered_val / max_length
            vector = scale_vector(vector, ratio * vec_scale)

        x[fkey] = vector[0]
        y[fkey] = vector[1]

    plt.scatter(x, y, alpha=0.3)
    plt.grid(b=None, which='major', axis='both', linestyle='--')

    plt.xlabel("x")
    plt.ylabel("y")
    plt.show()

# =============================================================================
# Cosine similarity
# =============================================================================

cosim = np.zeros(mesh.number_of_faces())
for fkey, vec in vectors.items():
    cosim[fkey] = cosine_similarity(cosim_ref, vec)

# =============================================================================
# Plot cosine similarity as heights
# =============================================================================

if plot_cosine_similarity_3d:

    D = np.zeros((mesh.number_of_faces(), 3))
    for fkey in mesh.faces():
        x, y, z = mesh.face_centroid(fkey)

        D[fkey, 0] = x
        D[fkey, 1] = y
        D[fkey, 2] = cosim[fkey]

    fig = plt.figure(figsize=(16, 9))
    ax = plt.axes(projection="3d")

    x = D[:,0]
    y = D[:,1]
    z = D[:,2]

    ax.scatter3D(x, y, z, c=z, cmap="jet")
    ax.view_init(70, -65)

    plt.show()

# =============================================================================
# Plot clustered vectors in 2d
# =============================================================================

if plot_clustered_vectors:
    plot_kmeans_vectors(vectors_array, labels, centers, normalize=False, draw_centroids=True)<|MERGE_RESOLUTION|>--- conflicted
+++ resolved
@@ -123,12 +123,7 @@
 #vectors = {}
 #for fkey in mesh.faces():
     # this is a mesh method that will query info stored the faces of the mesh
-<<<<<<< HEAD
-#    vectors[fkey] = mesh.face_attribute(fkey, vectorfield_tag) 
-vectors = VectorField.from_mesh_faces(mesh, vectorfield_tag)
-=======
     vectors[fkey] = mesh.face_attribute(fkey, vectorfield_tag)
->>>>>>> 9d6d32e4
 
 # ==============================================================================
 # Align vector field to a reference vector
