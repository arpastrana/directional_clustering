--- conflicted
+++ resolved
@@ -74,9 +74,7 @@
 ```
 
 If no errors occur, smile 🙂! You have a working installation of
-<<<<<<< HEAD
-`directional_clustering`. 
-
+`directional_clustering`.
 
 ## Developer Mode
 
@@ -90,9 +88,6 @@
 ```
 
 This will take care of installing additional dependencies like `sphinx` and `pytest`.
-=======
-`directional_clustering` and `variational_clustering`.
->>>>>>> 3ccb56fd
 
 ### Testing
 
@@ -120,7 +115,7 @@
 invoke pdf
 ```
 
-The manual will be saved in `docs/latex` as `directional_clustering.pdf`. 
+The manual will be saved in `docs/latex` as `directional_clustering.pdf`.
 
 ## License
 
